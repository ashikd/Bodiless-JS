--- conflicted
+++ resolved
@@ -19,15 +19,12 @@
   asEditable as asEditableCore,
 } from '@bodiless/components';
 import { asBodilessImage } from '@bodiless/components-ui';
-<<<<<<< HEAD
-=======
 import {
   asResponsive21By9Embed,
   asResponsive16By9Embed,
   asResponsive4By3Embed,
   asResponsive1By1Embed,
 } from '@bodiless/organisms';
->>>>>>> 3e382678
 import {
   asAlignCenter,
   asAlignRight,
