--- conflicted
+++ resolved
@@ -19,15 +19,12 @@
   asEditable as asEditableCore,
 } from '@bodiless/components';
 import { asBodilessImage } from '@bodiless/components-ui';
-<<<<<<< HEAD
-=======
 import {
   asResponsive21By9Embed,
   asResponsive16By9Embed,
   asResponsive4By3Embed,
   asResponsive1By1Embed,
 } from '@bodiless/organisms';
->>>>>>> 3e382678
 import {
   asAlignCenter,
   asAlignRight,
@@ -81,15 +78,12 @@
 
 /* Edit component */
 const asEditable = asEditableCore;
-<<<<<<< HEAD
-=======
 
 // Tout Components
 const asCta = addClasses('bg-orange-700 hover:bg-orange-600 text-center text-white p-2 rounded');
 
 /* Utility Classes */
 const asDisabled = addClasses('pointer-events-none');
->>>>>>> 3e382678
 
 export {
   asBold,
