--- conflicted
+++ resolved
@@ -12,45 +12,6 @@
  * limitations under the License.
  */
 
-<<<<<<< HEAD
-import React, { ReactNode, useCallback } from 'react';
-import {
-  Form, FormApi, FormState, Text, TextArea,
-} from 'informed';
-import { UI } from './Types/ContextMenuTypes';
-import ReactTagsField from './components/ReactTagsField';
-
-const defaultUI = {
-  Icon: 'i',
-  ComponentFormTitle: 'h3',
-  ComponentFormLabel: 'label',
-  ComponentFormButton: 'button',
-  ComponentFormCloseButton: 'button',
-  ComponentFormSubmitButton: 'button',
-  ComponentFormUnwrapButton: 'button',
-  ComponentFormText: Text,
-  ComponentFormTextArea: TextArea,
-  ComponentFormError: 'div',
-  Form: 'div',
-  ReactTags: ReactTagsField,
-};
-
-export const getUI = (ui: UI = {}) => ({ ...defaultUI, ...ui });
-
-export type Options<D> = {
-  submitValues?: (componentData: D) => boolean|void;
-  initialValues?: D;
-  hasSubmit?: Boolean;
-};
-
-export type FormProps = {
-  closeForm: () => void;
-  ui?: UI;
-  'aria-label'?: string;
-};
-
-export type FormBodyProps<D> = FormProps & Options<D> & {
-=======
 import React, { FC, ReactNode, useCallback } from 'react';
 import { Form, FormApi, FormState } from 'informed';
 import { flow } from 'lodash';
@@ -66,29 +27,12 @@
 };
 
 export type FormBodyProps<D> = ContextMenuFormProps & Options<D> & {
->>>>>>> 3e382678
   formApi: FormApi<D>;
   formState: FormState<D>;
 };
 
 export type FormBodyRenderer<D> = (props: FormBodyProps<D>) => ReactNode;
 
-<<<<<<< HEAD
-type Props<D> = FormProps & Options<D> & {
-  children: FormBodyRenderer<D>,
-};
-
-export const ContextMenuForm = <D extends object>({
-  closeForm,
-  ui,
-  submitValues = () => undefined,
-  initialValues = {} as D,
-  hasSubmit = true,
-  children = () => <></>,
-  ...rest
-}: Props<D>) => {
-  const { ComponentFormCloseButton, ComponentFormSubmitButton } = getUI(ui);
-=======
 export type ContextMenuPropsType<D> = ContextMenuFormProps & Options<D> & {
   children: FormBodyRenderer<D>|ReactNode,
 };
@@ -144,65 +88,17 @@
     }
     closeForm(e);
   };
->>>>>>> 3e382678
   return (
     <Form
       onSubmit={(values: D) => {
         if (!submitValues(values)) {
-<<<<<<< HEAD
-          closeForm();
-=======
           callOnClose(null, values);
->>>>>>> 3e382678
         }
       }}
       initialValues={initialValues}
       {...rest}
     >
       {({ formApi, formState }) => (
-<<<<<<< HEAD
-        <>
-          <ComponentFormCloseButton
-            type="button"
-            onClick={closeForm}
-            aria-label="Cancel"
-          />
-          {children({
-            closeForm,
-            formApi,
-            formState,
-            ui,
-          })}
-          {hasSubmit && !formState.invalid
-          && (
-            <ComponentFormSubmitButton aria-label="Submit" />
-          )}
-        </>
-      )}
-    </Form>
-  );
-};
-
-export const contextMenuForm = <D extends object>(options: Options<D> = {}) => (
-  renderFormBody?: FormBodyRenderer<D>,
-) => (
-  (props: Omit<Props<D>, 'children'>) => (
-    <ContextMenuForm {...options} {...props}>
-      {renderFormBody || (() => <></>)}
-    </ContextMenuForm>
-  )
-);
-
-type HookOptions<D> = Options<D> & {
-  renderFormBody?: FormBodyRenderer<D>,
-};
-
-const useContextMenuForm = <D extends object>(options: HookOptions<D> = {}) => useCallback(
-  contextMenuForm(options)(options.renderFormBody),
-  [options],
-);
-
-=======
         <FormChrome
           onClickOutside={(e: KeyboardEvent | MouseEvent) => callOnClose(e, formState.values)}
           hasSubmit={typeof hasSubmit === 'function'
@@ -243,5 +139,4 @@
   );
 };
 
->>>>>>> 3e382678
 export default useContextMenuForm;