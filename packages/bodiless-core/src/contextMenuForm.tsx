/**
 * Copyright © 2019 Johnson & Johnson
 *
 * Licensed under the Apache License, Version 2.0 (the "License");
 * you may not use this file except in compliance with the License.
 * You may obtain a copy of the License at
 * http://www.apache.org/licenses/LICENSE-2.0
 * Unless required by applicable law or agreed to in writing, software
 * distributed under the License is distributed on an "AS IS" BASIS,
 * WITHOUT WARRANTIES OR CONDITIONS OF ANY KIND, either express or implied.
 * See the License for the specific language governing permissions and
 * limitations under the License.
 */

import React, { ReactNode, useCallback } from 'react';
import {
  Form, FormApi, FormState, Text, TextArea,
} from 'informed';
import { UI } from './Types/ContextMenuTypes';
import ReactTagsField from './components/ReactTagsField';

const defaultUI = {
  Icon: 'i',
  ComponentFormTitle: 'h3',
  ComponentFormLabel: 'label',
  ComponentFormButton: 'button',
  ComponentFormCloseButton: 'button',
  ComponentFormSubmitButton: 'button',
  ComponentFormUnwrapButton: 'button',
  ComponentFormText: Text,
  ComponentFormTextArea: TextArea,
  ComponentFormError: 'div',
  Form: 'div',
  ReactTags: ReactTagsField,
  ComponentFormList: 'ul',
  ComponentFormListItem: 'li',
  ComponentFormDescription: 'div',
};

export const getUI = (ui: UI = {}) => ({ ...defaultUI, ...ui });

export type Options<D> = {
  submitValues?: (componentData: D) => boolean|void;
<<<<<<< HEAD
=======
  onClose?: (componentData: D) => boolean|void;
>>>>>>> 1d018677
  initialValues?: D;
  hasSubmit?: Boolean;
};

export type FormProps = {
  closeForm: () => void;
  ui?: UI;
  'aria-label'?: string;
};

export type FormBodyProps<D> = FormProps & Options<D> & {
  formApi: FormApi<D>;
  formState: FormState<D>;
};

export type FormBodyRenderer<D> = (props: FormBodyProps<D>) => ReactNode;
type Props<D> = FormProps & Options<D> & {
  children: FormBodyRenderer<D>|ReactNode,
<<<<<<< HEAD
};

export const ContextMenuForm = <D extends object>({
  closeForm,
  ui,
  submitValues = () => undefined,
  initialValues = {} as D,
  hasSubmit = true,
  children = () => <></>,
  ...rest
}: Props<D>) => {
  const { ComponentFormCloseButton, ComponentFormSubmitButton } = getUI(ui);
  return (
    <Form
      onSubmit={(values: D) => {
        if (!submitValues(values)) {
          closeForm();
        }
      }}
      initialValues={initialValues}
      {...rest}
    >
      {({ formApi, formState }) => (
        <>
          <ComponentFormCloseButton
            type="button"
            onClick={closeForm}
            aria-label="Cancel"
          />
          {typeof children === 'function'
            ? children({
              closeForm, formApi, formState, ui,
            })
            : children}
          {hasSubmit && !formState.invalid
          && (
            <ComponentFormSubmitButton aria-label="Submit" />
          )}
        </>
      )}
    </Form>
  );
};

export const contextMenuForm = <D extends object>(options: Options<D> = {}) => (
  renderFormBody?: FormBodyRenderer<D>,
) => (
  (props: Omit<Props<D>, 'children'>) => (
    <ContextMenuForm {...options} {...props}>
      {renderFormBody || (() => <></>)}
    </ContextMenuForm>
  )
);

type HookOptions<D> = Options<D> & {
  renderFormBody?: FormBodyRenderer<D>,
};

=======
};

export const ContextMenuForm = <D extends object>({
  closeForm,
  onClose,
  ui,
  submitValues = () => undefined,
  initialValues = {} as D,
  hasSubmit = true,
  children = () => <></>,
  ...rest
}: Props<D>) => {
  const { ComponentFormCloseButton, ComponentFormSubmitButton } = getUI(ui);
  const callOnClose = (values: D) => {
    if (typeof onClose === 'function') {
      onClose(values);
    }
    closeForm();
  };
  return (
    <Form
      onSubmit={(values: D) => {
        if (!submitValues(values)) {
          callOnClose(values);
        }
      }}
      initialValues={initialValues}
      {...rest}
    >
      {({ formApi, formState }) => (
        <>
          <ComponentFormCloseButton
            type="button"
            onClick={() => callOnClose(formState.values)}
            aria-label="Cancel"
          />
          {typeof children === 'function'
            ? children({
              closeForm, formApi, formState, ui,
            })
            : children}
          {hasSubmit && !formState.invalid
          && (
            <ComponentFormSubmitButton aria-label="Submit" />
          )}
        </>
      )}
    </Form>
  );
};

export const contextMenuForm = <D extends object>(options: Options<D> = {}) => (
  renderFormBody?: FormBodyRenderer<D>,
) => (
  (props: Omit<Props<D>, 'children'>) => (
    <ContextMenuForm {...options} {...props}>
      {renderFormBody || (() => <></>)}
    </ContextMenuForm>
  )
);

type HookOptions<D> = Options<D> & {
  renderFormBody?: FormBodyRenderer<D>,
};

>>>>>>> 1d018677
const useContextMenuForm = <D extends object>(options: HookOptions<D> = {}) => {
  const { renderFormBody, ...rest } = options;
  return useCallback(
    contextMenuForm(rest)(renderFormBody),
    [options],
  );
};

export default useContextMenuForm;<|MERGE_RESOLUTION|>--- conflicted
+++ resolved
@@ -41,10 +41,7 @@
 
 export type Options<D> = {
   submitValues?: (componentData: D) => boolean|void;
-<<<<<<< HEAD
-=======
   onClose?: (componentData: D) => boolean|void;
->>>>>>> 1d018677
   initialValues?: D;
   hasSubmit?: Boolean;
 };
@@ -63,66 +60,6 @@
 export type FormBodyRenderer<D> = (props: FormBodyProps<D>) => ReactNode;
 type Props<D> = FormProps & Options<D> & {
   children: FormBodyRenderer<D>|ReactNode,
-<<<<<<< HEAD
-};
-
-export const ContextMenuForm = <D extends object>({
-  closeForm,
-  ui,
-  submitValues = () => undefined,
-  initialValues = {} as D,
-  hasSubmit = true,
-  children = () => <></>,
-  ...rest
-}: Props<D>) => {
-  const { ComponentFormCloseButton, ComponentFormSubmitButton } = getUI(ui);
-  return (
-    <Form
-      onSubmit={(values: D) => {
-        if (!submitValues(values)) {
-          closeForm();
-        }
-      }}
-      initialValues={initialValues}
-      {...rest}
-    >
-      {({ formApi, formState }) => (
-        <>
-          <ComponentFormCloseButton
-            type="button"
-            onClick={closeForm}
-            aria-label="Cancel"
-          />
-          {typeof children === 'function'
-            ? children({
-              closeForm, formApi, formState, ui,
-            })
-            : children}
-          {hasSubmit && !formState.invalid
-          && (
-            <ComponentFormSubmitButton aria-label="Submit" />
-          )}
-        </>
-      )}
-    </Form>
-  );
-};
-
-export const contextMenuForm = <D extends object>(options: Options<D> = {}) => (
-  renderFormBody?: FormBodyRenderer<D>,
-) => (
-  (props: Omit<Props<D>, 'children'>) => (
-    <ContextMenuForm {...options} {...props}>
-      {renderFormBody || (() => <></>)}
-    </ContextMenuForm>
-  )
-);
-
-type HookOptions<D> = Options<D> & {
-  renderFormBody?: FormBodyRenderer<D>,
-};
-
-=======
 };
 
 export const ContextMenuForm = <D extends object>({
@@ -188,7 +125,6 @@
   renderFormBody?: FormBodyRenderer<D>,
 };
 
->>>>>>> 1d018677
 const useContextMenuForm = <D extends object>(options: HookOptions<D> = {}) => {
   const { renderFormBody, ...rest } = options;
   return useCallback(
