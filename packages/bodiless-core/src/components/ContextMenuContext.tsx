/**
 * Copyright © 2020 Johnson & Johnson
 *
 * Licensed under the Apache License, Version 2.0 (the "License");
 * you may not use this file except in compliance with the License.
 * You may obtain a copy of the License at
 * http://www.apache.org/licenses/LICENSE-2.0
 * Unless required by applicable law or agreed to in writing, software
 * distributed under the License is distributed on an "AS IS" BASIS,
 * WITHOUT WARRANTIES OR CONDITIONS OF ANY KIND, either express or implied.
 * See the License for the specific language governing permissions and
 * limitations under the License.
 */

import React, { FC, createContext, useContext } from 'react';
import { Text, TextArea } from 'informed';
import ReactTooltip from 'rc-tooltip';
import { omit } from 'lodash';
import ReactTagsField from './ReactTagsField';
import type { UI, ContextMenuFormProps } from '../Types/ContextMenuTypes';

type ContextType = {
  // eslint-disable-next-line max-len
  setRenderForm?: React.Dispatch<React.SetStateAction<((props: ContextMenuFormProps) => JSX.Element) | undefined>>;
};

type ContextUIType = {
  ui?: UI;
};

const defaultUI = {
  Icon: (props: any) => <i {...omit(props, 'isActive')} />,
  ComponentFormTitle: 'h3',
  ComponentFormLabel: 'label',
  ComponentFormButton: 'button',
  ComponentFormCloseButton: 'button',
  ComponentFormSubmitButton: 'button',
  ComponentFormUnwrapButton: 'button',
  ComponentFormText: Text,
  ComponentFormTextArea: TextArea,
  ComponentFormError: 'div',
  ComponentFormWarning: 'div',
  Form: 'form',
  ReactTags: ReactTagsField,
  ComponentFormList: 'ul',
  ComponentFormListItem: 'li',
  ComponentFormDescription: 'div',
  ContextSubMenu: React.Fragment,
<<<<<<< HEAD

  ToolbarButton: (props: any) => <div {...omit(props, 'isActive', 'isDisabled', 'isFirst')} />,
=======
  ToolbarButton: 'div',
  ToolbarButtonLabel: 'span',
>>>>>>> 375655bb
  FormWrapper: 'div',
  ToolbarDivider: 'div',
  Tooltip: ReactTooltip,
  Toolbar: 'div',
  ContextMenuGroup: React.Fragment,
};

const getUI = (ui: UI = {}) => ({
  ...defaultUI,
  ...ui,
});

const ContextMenuContext = createContext<ContextType>({});
const ContextMenuUIContext = createContext<UI>({});

const useContextMenuContext = () => useContext(ContextMenuContext);
const useMenuOptionUI = () => getUI(useContext(ContextMenuUIContext));

const ContextMenuProvider: FC<ContextType & ContextUIType> = ({ children, setRenderForm, ui }) => (
  <ContextMenuUIContext.Provider value={getUI(ui)}>
    <ContextMenuContext.Provider value={{ setRenderForm }}>
      { children }
    </ContextMenuContext.Provider>
  </ContextMenuUIContext.Provider>
);

export default ContextMenuProvider;
export {
  useContextMenuContext,
  useMenuOptionUI,
  getUI,
};<|MERGE_RESOLUTION|>--- conflicted
+++ resolved
@@ -46,13 +46,8 @@
   ComponentFormListItem: 'li',
   ComponentFormDescription: 'div',
   ContextSubMenu: React.Fragment,
-<<<<<<< HEAD
-
   ToolbarButton: (props: any) => <div {...omit(props, 'isActive', 'isDisabled', 'isFirst')} />,
-=======
-  ToolbarButton: 'div',
   ToolbarButtonLabel: 'span',
->>>>>>> 375655bb
   FormWrapper: 'div',
   ToolbarDivider: 'div',
   Tooltip: ReactTooltip,
