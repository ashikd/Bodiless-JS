/**
 * Copyright © 2019 Johnson & Johnson
 *
 * Licensed under the Apache License, Version 2.0 (the "License");
 * you may not use this file except in compliance with the License.
 * You may obtain a copy of the License at
 * http://www.apache.org/licenses/LICENSE-2.0
 * Unless required by applicable law or agreed to in writing, software
 * distributed under the License is distributed on an "AS IS" BASIS,
 * WITHOUT WARRANTIES OR CONDITIONS OF ANY KIND, either express or implied.
 * See the License for the specific language governing permissions and
 * limitations under the License.
 */

/* eslint-disable jsx-a11y/click-events-have-key-events */
/* eslint-disable jsx-a11y/no-static-element-interactions */
import React, {
  FC, createContext, useContext, useEffect, useMemo,
} from 'react';
import { observer } from 'mobx-react-lite';

import ContextMenu from './ContextMenu';
import { useEditContext } from '../hooks';
import { IContextMenuProps as ContextMenuProps, TMenuOption } from '../Types/ContextMenuTypes';
import { useRegisterMenuOptions } from '../PageContextProvider';

type CompleteUI = {
  GlobalContextMenu: React.ComponentType<ContextMenuProps>;
  LocalContextMenu: React.ComponentType<ContextMenuProps>;
  PageOverlay?: FC;
};
export type UI = Partial<CompleteUI>;

export type Props = {
  ui?: UI;
};

const uiContext = createContext<CompleteUI>({
  GlobalContextMenu: ContextMenu,
  LocalContextMenu: ContextMenu,
});

export const useUI = () => useContext(uiContext);

const GlobalContextMenu: FC<Props> = observer(() => {
  const { GlobalContextMenu: Menu } = useUI();
  const context = useEditContext();
  const { isPositionToggled, contextMenuOptions } = context;
  const options = contextMenuOptions.filter(
    (op: TMenuOption) => op.global !== false,
  );
  return (
    <Menu options={options} isPositionToggled={isPositionToggled} />
  );
});

const PageEditor: FC<Props> = ({ children, ui }) => {
  const context = useEditContext();
  const { isEdit } = context;
  const menuOptions = useMemo(() => [
    {
      name: 'docs',
      icon: 'description',
      label: 'Docs',
      handler: () => {
        window.open(process.env.BODILESS_DOCS_URL, '_blank');
      },
    },
    {
      name: 'edit',
      icon: 'edit',
      label: 'Edit',
      isActive: () => isEdit,
      handler: () => {
<<<<<<< HEAD
        // Force page reload after switching back to edit.
        // if (!context.isEdit) {
        //   window.location.reload();
        // }
=======
>>>>>>> 299a7e2d
        context.toggleEdit();
      },
    },
  ], [isEdit]);

  const newUI = {
    ...useUI(),
    ...ui,
  };

  const { PageOverlay = () => null } = newUI;

  // Register buttons to the main menu.
  useRegisterMenuOptions({
    getMenuOptions: () => menuOptions,
    name: 'Editor',
  });
  useEffect(() => { if (!context.isActive) context.activate(); }, []);

  return (
    <uiContext.Provider value={newUI}>
      {children}
      <GlobalContextMenu />
      <PageOverlay />
    </uiContext.Provider>
  );
};

export default observer(PageEditor);<|MERGE_RESOLUTION|>--- conflicted
+++ resolved
@@ -72,13 +72,6 @@
       label: 'Edit',
       isActive: () => isEdit,
       handler: () => {
-<<<<<<< HEAD
-        // Force page reload after switching back to edit.
-        // if (!context.isEdit) {
-        //   window.location.reload();
-        // }
-=======
->>>>>>> 299a7e2d
         context.toggleEdit();
       },
     },
