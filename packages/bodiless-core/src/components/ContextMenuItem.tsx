/**
 * Copyright © 2019 Johnson & Johnson
 *
 * Licensed under the Apache License, Version 2.0 (the "License");
 * you may not use this file except in compliance with the License.
 * You may obtain a copy of the License at
 * http://www.apache.org/licenses/LICENSE-2.0
 * Unless required by applicable law or agreed to in writing, software
 * distributed under the License is distributed on an "AS IS" BASIS,
 * WITHOUT WARRANTIES OR CONDITIONS OF ANY KIND, either express or implied.
 * See the License for the specific language governing permissions and
 * limitations under the License.
 */

<<<<<<< HEAD
import React, {
  useState, createContext, useContext,
} from 'react';
import ReactTooltip from 'rc-tooltip';
import { observer } from 'mobx-react-lite';
import { getUI as getFormUI } from '../contextMenuForm';
import type { UI, IContextMenuItemProps as IProps, ContextMenuFormProps } from '../Types/ContextMenuTypes';
import { useEditContext } from '../hooks';
=======
/* eslint-disable no-nested-ternary */
import React, { useState } from 'react';
import { observer } from 'mobx-react-lite';
import { useContextMenuContext, useContextMenuUIContext } from './ContextMenuContext';
import type { IContextMenuItemProps as IProps, ContextMenuFormProps } from '../Types/ContextMenuTypes';
>>>>>>> b42d1993

const ContextMenuItem = observer((props: IProps) => {
  const { option, index } = props;
  const [renderForm, setRenderForm$] = useState<(props:ContextMenuFormProps) => JSX.Element>();
  const [isToolTipShown, setIsToolTipShown] = useState(false);
  const ui = useContextMenuUIContext();
  const {
<<<<<<< HEAD
    ToolbarDivider,
    Icon,
    ToolbarButton,
    FormWrapper,
    Tooltip,
  } = finalUI;
  const isActive = option.isActive && (typeof option.isActive === 'function' ? option.isActive() : option.isActive);
  const isDisabled = option.isDisabled ? option.isDisabled() : false;
  const isHidden = option.isHidden ? option.isHidden() : false;
  const isFirst = index === 0;
  const setRenderForm = setRenderFormProp || setRenderForm$;
  const context = useEditContext();
=======
    ToolbarDivider, Icon, ToolbarButton,
    FormWrapper, Tooltip,
  } = ui;
  const isActive = option.isActive ? (typeof option.isActive === 'function' ? option.isActive() : option.isActive) : false;
  const isDisabled = option.isDisabled ? (typeof option.isDisabled === 'function' ? option.isDisabled() : option.isDisabled) : false;
  const isHidden = option.isHidden ? (typeof option.isHidden === 'function' ? option.isHidden() : option.isHidden) : false;
  const label = option.label ? (typeof option.label === 'function' ? option.label() : option.label) : '';
  const icon = option.icon ? (typeof option.icon === 'function' ? option.icon() : option.icon) : '';

  const isFirst = index === 0;
  const setRenderForm = useContextMenuContext().setRenderForm || setRenderForm$;
>>>>>>> b42d1993

  const onToolbarButtonClick = (event: React.MouseEvent<HTMLDivElement>): void => {
    const menuForm = option.handler ? option.handler(event) : undefined;
    if (menuForm) {
      if (!option.local) context.toggleLocalTooltipsDisabled(true);
      setIsToolTipShown(!isToolTipShown);
      // We have to pass a function to setRenderForm b/c menuForm is itself a function
      // (a render prop) and, when a function is passed to setState, react interprets
      // it as a state setter (in order to set state based on previous state)
      // see https://reactjs.org/docs/hooks-reference.html#functional-updates
      setRenderForm(() => menuForm);
    }
  };

  // Reset form and tooltip state
  const onFormClose = (): void => {
    context.toggleLocalTooltipsDisabled(false);
    setIsToolTipShown(false);
    setRenderForm(undefined);
  };

  function getContextMenuForm(): JSX.Element {
    if (renderForm) {
      const formProps: ContextMenuFormProps = {
        closeForm: onFormClose,
        ui,
        'aria-label': `Context Menu ${label || option.name} Form`,
      };
      return (
        <FormWrapper onClick={(e: React.MouseEvent<HTMLDivElement>) => e.stopPropagation()}>
          {renderForm(formProps)}
        </FormWrapper>
      );
    }
    return <></>;
  }

  if (option.name.startsWith('__divider')) {
    return <ToolbarDivider />;
  }

  if (isHidden) {
    return null;
  }

  return (
    <ToolbarButton
      isActive={isActive}
      isDisabled={isDisabled}
      isFirst={isFirst}
      onClick={onToolbarButtonClick}
      aria-label={label || option.name}
    >
      <Tooltip
        trigger={['click']}
        overlay={getContextMenuForm()}
        visible={isToolTipShown}
      >
        <Icon isActive={isActive || isToolTipShown}>{icon}</Icon>
      </Tooltip>
      {
        (label) ? (
          <div className="bl-text-center bl-text-white">
            {label}
          </div>
        ) : (null)
      }
    </ToolbarButton>
  );
});

export default observer(ContextMenuItem);<|MERGE_RESOLUTION|>--- conflicted
+++ resolved
@@ -12,22 +12,12 @@
  * limitations under the License.
  */
 
-<<<<<<< HEAD
-import React, {
-  useState, createContext, useContext,
-} from 'react';
-import ReactTooltip from 'rc-tooltip';
-import { observer } from 'mobx-react-lite';
-import { getUI as getFormUI } from '../contextMenuForm';
-import type { UI, IContextMenuItemProps as IProps, ContextMenuFormProps } from '../Types/ContextMenuTypes';
-import { useEditContext } from '../hooks';
-=======
 /* eslint-disable no-nested-ternary */
 import React, { useState } from 'react';
 import { observer } from 'mobx-react-lite';
 import { useContextMenuContext, useContextMenuUIContext } from './ContextMenuContext';
 import type { IContextMenuItemProps as IProps, ContextMenuFormProps } from '../Types/ContextMenuTypes';
->>>>>>> b42d1993
+import { useEditContext } from '../hooks';
 
 const ContextMenuItem = observer((props: IProps) => {
   const { option, index } = props;
@@ -35,20 +25,6 @@
   const [isToolTipShown, setIsToolTipShown] = useState(false);
   const ui = useContextMenuUIContext();
   const {
-<<<<<<< HEAD
-    ToolbarDivider,
-    Icon,
-    ToolbarButton,
-    FormWrapper,
-    Tooltip,
-  } = finalUI;
-  const isActive = option.isActive && (typeof option.isActive === 'function' ? option.isActive() : option.isActive);
-  const isDisabled = option.isDisabled ? option.isDisabled() : false;
-  const isHidden = option.isHidden ? option.isHidden() : false;
-  const isFirst = index === 0;
-  const setRenderForm = setRenderFormProp || setRenderForm$;
-  const context = useEditContext();
-=======
     ToolbarDivider, Icon, ToolbarButton,
     FormWrapper, Tooltip,
   } = ui;
@@ -60,7 +36,7 @@
 
   const isFirst = index === 0;
   const setRenderForm = useContextMenuContext().setRenderForm || setRenderForm$;
->>>>>>> b42d1993
+  const context = useEditContext();
 
   const onToolbarButtonClick = (event: React.MouseEvent<HTMLDivElement>): void => {
     const menuForm = option.handler ? option.handler(event) : undefined;
