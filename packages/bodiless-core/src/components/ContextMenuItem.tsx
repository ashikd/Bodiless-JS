/**
 * Copyright © 2019 Johnson & Johnson
 *
 * Licensed under the Apache License, Version 2.0 (the "License");
 * you may not use this file except in compliance with the License.
 * You may obtain a copy of the License at
 * http://www.apache.org/licenses/LICENSE-2.0
 * Unless required by applicable law or agreed to in writing, software
 * distributed under the License is distributed on an "AS IS" BASIS,
 * WITHOUT WARRANTIES OR CONDITIONS OF ANY KIND, either express or implied.
 * See the License for the specific language governing permissions and
 * limitations under the License.
 */

/* eslint-disable no-nested-ternary */
import React, { useState } from 'react';
import { observer } from 'mobx-react-lite';
<<<<<<< HEAD
import { useContextMenuContext, useContextMenuUIContext } from './ContextMenuContext';
import type { IContextMenuItemProps as IProps, ContextMenuFormProps } from '../Types/ContextMenuTypes';
import { useEditContext } from '../hooks';
=======
import { useContextMenuContext, useMenuOptionUI } from './ContextMenuContext';
import type { IContextMenuItemProps as IProps, ContextMenuFormProps } from '../Types/ContextMenuTypes';
>>>>>>> 18ec0136

const ContextMenuItem = observer((props: IProps) => {
  const { option, index } = props;
  const [renderForm, setRenderForm$] = useState<(props:ContextMenuFormProps) => JSX.Element>();
  const [isToolTipShown, setIsToolTipShown] = useState(false);
<<<<<<< HEAD
  const ui = useContextMenuUIContext();
=======
  const ui = useMenuOptionUI();
>>>>>>> 18ec0136
  const {
    ToolbarDivider, Icon, ToolbarButton,
    FormWrapper, Tooltip,
  } = ui;
  const isActive = option.isActive ? (typeof option.isActive === 'function' ? option.isActive() : option.isActive) : false;
  const isDisabled = option.isDisabled ? (typeof option.isDisabled === 'function' ? option.isDisabled() : option.isDisabled) : false;
  const isHidden = option.isHidden ? (typeof option.isHidden === 'function' ? option.isHidden() : option.isHidden) : false;
  const label = option.label ? (typeof option.label === 'function' ? option.label() : option.label) : '';
  const icon = option.icon ? (typeof option.icon === 'function' ? option.icon() : option.icon) : '';

  const isFirst = index === 0;
  const setRenderForm = useContextMenuContext().setRenderForm || setRenderForm$;
<<<<<<< HEAD
  const context = useEditContext();
=======
>>>>>>> 18ec0136

  const onToolbarButtonClick = (event: React.MouseEvent<HTMLDivElement>): void => {
    const menuForm = option.handler ? option.handler(event) : undefined;
    if (menuForm) {
      if (!option.local) context.toggleLocalTooltipsDisabled(true);
      setIsToolTipShown(!isToolTipShown);
      // We have to pass a function to setRenderForm b/c menuForm is itself a function
      // (a render prop) and, when a function is passed to setState, react interprets
      // it as a state setter (in order to set state based on previous state)
      // see https://reactjs.org/docs/hooks-reference.html#functional-updates
      setRenderForm(() => menuForm);
    }
  };

  // Reset form and tooltip state
  const onFormClose = (): void => {
    context.toggleLocalTooltipsDisabled(false);
    setIsToolTipShown(false);
    setRenderForm(undefined);
  };

  function getContextMenuForm(): JSX.Element {
    if (renderForm) {
      const formProps: ContextMenuFormProps = {
        closeForm: onFormClose,
        ui,
        'aria-label': `Context Menu ${label || option.name} Form`,
      };
      return (
        <FormWrapper onClick={(e: React.MouseEvent<HTMLDivElement>) => e.stopPropagation()}>
          {renderForm(formProps)}
        </FormWrapper>
      );
    }
    return <></>;
  }

  if (option.name.startsWith('__divider')) {
    return <ToolbarDivider />;
  }

  if (isHidden) {
    return null;
  }

  return (
    <ToolbarButton
      isActive={isActive}
      isDisabled={isDisabled}
      isFirst={isFirst}
      onClick={onToolbarButtonClick}
      aria-label={label || option.name}
    >
      <Tooltip
        trigger={['click']}
        overlay={getContextMenuForm()}
        visible={isToolTipShown}
      >
        <Icon isActive={isActive || isToolTipShown}>{icon}</Icon>
      </Tooltip>
      {
        (label) ? (
          <div className="bl-text-center bl-text-white">
            {label}
          </div>
        ) : (null)
      }
    </ToolbarButton>
  );
});

export default ContextMenuItem;<|MERGE_RESOLUTION|>--- conflicted
+++ resolved
@@ -15,24 +15,15 @@
 /* eslint-disable no-nested-ternary */
 import React, { useState } from 'react';
 import { observer } from 'mobx-react-lite';
-<<<<<<< HEAD
-import { useContextMenuContext, useContextMenuUIContext } from './ContextMenuContext';
-import type { IContextMenuItemProps as IProps, ContextMenuFormProps } from '../Types/ContextMenuTypes';
 import { useEditContext } from '../hooks';
-=======
 import { useContextMenuContext, useMenuOptionUI } from './ContextMenuContext';
 import type { IContextMenuItemProps as IProps, ContextMenuFormProps } from '../Types/ContextMenuTypes';
->>>>>>> 18ec0136
 
 const ContextMenuItem = observer((props: IProps) => {
   const { option, index } = props;
   const [renderForm, setRenderForm$] = useState<(props:ContextMenuFormProps) => JSX.Element>();
   const [isToolTipShown, setIsToolTipShown] = useState(false);
-<<<<<<< HEAD
-  const ui = useContextMenuUIContext();
-=======
   const ui = useMenuOptionUI();
->>>>>>> 18ec0136
   const {
     ToolbarDivider, Icon, ToolbarButton,
     FormWrapper, Tooltip,
@@ -45,10 +36,7 @@
 
   const isFirst = index === 0;
   const setRenderForm = useContextMenuContext().setRenderForm || setRenderForm$;
-<<<<<<< HEAD
   const context = useEditContext();
-=======
->>>>>>> 18ec0136
 
   const onToolbarButtonClick = (event: React.MouseEvent<HTMLDivElement>): void => {
     const menuForm = option.handler ? option.handler(event) : undefined;
