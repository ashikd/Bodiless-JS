/**
 * Copyright © 2019 Johnson & Johnson
 *
 * Licensed under the Apache License, Version 2.0 (the "License");
 * you may not use this file except in compliance with the License.
 * You may obtain a copy of the License at
 * http://www.apache.org/licenses/LICENSE-2.0
 * Unless required by applicable law or agreed to in writing, software
 * distributed under the License is distributed on an "AS IS" BASIS,
 * WITHOUT WARRANTIES OR CONDITIONS OF ANY KIND, either express or implied.
 * See the License for the specific language governing permissions and
 * limitations under the License.
 */

import React, { FC, useState } from 'react';
import ContextMenuItem from './ContextMenuItem';
import StructuredChildren from '../ContextMenu/StructuredChildren';
import ContextMenuProvider, { getUI } from './ContextMenuContext';
import type {
  IContextMenuProps, ContextMenuFormProps, TMenuOption,
} from '../Types/ContextMenuTypes';

const createChildrenFromOptions = (options: TMenuOption[]) => options.map(
  option => {
    const Component = option.Component || ContextMenuItem;
    return (
      <Component
        option={option}
        group={option.group}
        name={option.name}
        key={option.name}
        aria-label={option.name}
      />
    );
  },
);

const ContextMenuBase: FC<IContextMenuProps> = (props) => {
  if (typeof window === 'undefined') return null;

  const [renderForm, setRenderForm] = useState<(props:ContextMenuFormProps) => JSX.Element>();
  const {
    ui,
    renderInTooltip = true,
    children,
  } = props;
  const { Toolbar } = getUI(ui);

  if (renderForm) {
    const formProps: ContextMenuFormProps = {
      closeForm: () => setRenderForm(undefined),
      ui,
      'aria-label': 'Context Submenu Form',
    };
    return renderForm(formProps);
  }
  const finalChildren = children
    ? [...React.Children.toArray(children).filter(React.isValidElement), ...childrenFromOptions]
    : childrenFromOptions;

<<<<<<< HEAD
  if (finalChildren.length > 0) {
    return (
      <Toolbar>
        <StructuredChildren components={{ Group: StructuredChildrenGroup }} {...childProps}>
          {finalChildren}
=======
  if (children) {
    return (
      <ContextMenuProvider setRenderForm={renderInTooltip ? undefined : setRenderForm} ui={ui}>
        <Toolbar onClick={(e: React.MouseEvent<HTMLDivElement>) => e.stopPropagation()}>
          {children}
        </Toolbar>
      </ContextMenuProvider>
    );
  }

  return null;
};

const ContextMenu: FC<IContextMenuProps> = (props) => {
  if (typeof window === 'undefined') return null;

  const { options, ui, children } = props;
  const { ContextMenuGroup } = getUI(ui);
  const childProps = { ui };
  const childrenFromOptions = createChildrenFromOptions(options || []);

  if (children || childrenFromOptions.length > 0) {
    return (
      <ContextMenuBase {...props}>
        <StructuredChildren components={{ Group: ContextMenuGroup! }} {...childProps}>
          {children}
          {childrenFromOptions}
>>>>>>> b42d1993
        </StructuredChildren>
      </ContextMenuBase>
    );
  }

  return null;
};

export default ContextMenu;
export {
  ContextMenuBase,
};<|MERGE_RESOLUTION|>--- conflicted
+++ resolved
@@ -54,17 +54,7 @@
     };
     return renderForm(formProps);
   }
-  const finalChildren = children
-    ? [...React.Children.toArray(children).filter(React.isValidElement), ...childrenFromOptions]
-    : childrenFromOptions;
 
-<<<<<<< HEAD
-  if (finalChildren.length > 0) {
-    return (
-      <Toolbar>
-        <StructuredChildren components={{ Group: StructuredChildrenGroup }} {...childProps}>
-          {finalChildren}
-=======
   if (children) {
     return (
       <ContextMenuProvider setRenderForm={renderInTooltip ? undefined : setRenderForm} ui={ui}>
@@ -85,14 +75,15 @@
   const { ContextMenuGroup } = getUI(ui);
   const childProps = { ui };
   const childrenFromOptions = createChildrenFromOptions(options || []);
+  const finalChildren = children
+    ? [...React.Children.toArray(children).filter(React.isValidElement), ...childrenFromOptions]
+    : childrenFromOptions;
 
-  if (children || childrenFromOptions.length > 0) {
+  if (finalChildren.length > 0) {
     return (
       <ContextMenuBase {...props}>
         <StructuredChildren components={{ Group: ContextMenuGroup! }} {...childProps}>
-          {children}
-          {childrenFromOptions}
->>>>>>> b42d1993
+          {finalChildren}
         </StructuredChildren>
       </ContextMenuBase>
     );
