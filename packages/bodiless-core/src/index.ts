--- conflicted
+++ resolved
@@ -39,11 +39,8 @@
   withLocalContextMenu,
   withContextActivator,
   withoutProps,
-<<<<<<< HEAD
   withExtendHandler,
-=======
   withOnlyProps,
->>>>>>> 18ec0136
 } from './hoc';
 import { ifToggledOff, ifToggledOn, withFlowToggle } from './withFlowToggle';
 import { ifEditable, ifReadOnly, useEditToggle } from './withEditToggle';
@@ -69,11 +66,7 @@
 import withChild from './withChild';
 import asBodilessComponent, { withActivatorWrapper } from './asBodilessComponent';
 import type { Options as BodilessOptions, AsBodiless } from './asBodilessComponent';
-<<<<<<< HEAD
-import { useContextMenuUIContext as useFormUI } from './components/ContextMenuContext';
-=======
 import { useMenuOptionUI } from './components/ContextMenuContext';
->>>>>>> 18ec0136
 import ContextSubMenu from './ContextMenu/ContextSubMenu';
 import useSwitcherButton from './useSwitcherButton';
 import OnNodeErrorNotification from './OnNodeErrorNotification';
@@ -109,11 +102,7 @@
   useContextMenuForm,
   ContextMenuForm,
   ContextSubMenu,
-<<<<<<< HEAD
-  useFormUI,
-=======
   useMenuOptionUI,
->>>>>>> 18ec0136
   withData,
   NodeProvider,
   useNode,
