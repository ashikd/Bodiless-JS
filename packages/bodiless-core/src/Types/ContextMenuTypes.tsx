/**
 * Copyright © 2019 Johnson & Johnson
 *
 * Licensed under the Apache License, Version 2.0 (the "License");
 * you may not use this file except in compliance with the License.
 * You may obtain a copy of the License at
 * http://www.apache.org/licenses/LICENSE-2.0
 * Unless required by applicable law or agreed to in writing, software
 * distributed under the License is distributed on an "AS IS" BASIS,
 * WITHOUT WARRANTIES OR CONDITIONS OF ANY KIND, either express or implied.
 * See the License for the specific language governing permissions and
 * limitations under the License.
 */

import {
  ComponentType,
  HTMLProps,
  ReactNode,
} from 'react';
import {
  FieldProps,
  ChildFieldProps,
  SelectFieldProps,
} from 'informed';
import Tooltip from 'rc-tooltip';
import { TMenuOption } from '../PageEditContext/types';
import { ReactTagsFieldProps } from '../components/ReactTagsField';

export type ButtonVariantProps = HTMLProps<HTMLDivElement> & {
  isActive?: boolean;
  isFirst?: boolean;
  isDisabled?: boolean;
};

type IconVariantProps = HTMLProps<HTMLSpanElement> & {
  isActive?: boolean;
};

export type UI = {
  Icon?: ComponentType<IconVariantProps> | string;
  Toolbar?: ComponentType<HTMLProps<HTMLDivElement>> | string;
  ToolbarButton?: ComponentType<ButtonVariantProps> | string;
  FormWrapper?: ComponentType<HTMLProps<HTMLDivElement>> | string;
  ToolbarDivider?: ComponentType<HTMLProps<HTMLHRElement>> | string;
  ComponentFormFieldWrapper?: ComponentType<HTMLProps<HTMLDivElement>> | string;
  ComponentFormTitle?: ComponentType<HTMLProps<HTMLHeadingElement>> | string;
  ComponentFormLabel?: ComponentType<HTMLProps<HTMLLabelElement>> | string;
  ComponentFormDescription?: ComponentType<HTMLProps<HTMLDivElement>> | string;
  ComponentFormButton?: ComponentType<HTMLProps<HTMLButtonElement>> | string;
  ComponentFormCloseButton?: ComponentType<HTMLProps<HTMLButtonElement>> | string;
  ComponentFormSubmitButton?: ComponentType<HTMLProps<HTMLButtonElement>> | string;
  ComponentFormUnwrapButton?: ComponentType<HTMLProps<HTMLButtonElement>> | string;
  ComponentFormText?: ComponentType<FieldProps<any, any>>;
  ComponentFormTextArea?: ComponentType<FieldProps<any, any>>;
  ComponentFormRadioGroup?: ComponentType<FieldProps<any, any>>;
  ComponentFormFieldTitle?: ComponentType<HTMLProps<HTMLDivElement>> | string;
  ComponentFormRadio?: ComponentType<ChildFieldProps<any, any>>;
  ComponentFormCheckBox?: ComponentType<FieldProps<any, any>>;
  ComponentFormSelect?: ComponentType<SelectFieldProps<any, any>>;
  ComponentFormOption?: ComponentType<ChildFieldProps<any, any>>;
  ComponentFormError?: ComponentType<HTMLProps<HTMLDivElement>> | string;
  ComponentFormWarning?: ComponentType<HTMLProps<HTMLDivElement>> | string;
  Form?: ComponentType<HTMLProps<HTMLFormElement>> | string;
  Tooltip?: ComponentType<Tooltip['props']>;
  ReactTags?: ComponentType<ReactTagsFieldProps>;
  ComponentFormList?: ComponentType<HTMLProps<HTMLUListElement>> | string;
  ComponentFormListItem?: ComponentType<HTMLProps<HTMLLIElement>> | string;
<<<<<<< HEAD
  ComponentFormSubMenu?: ComponentType<HTMLProps<HTMLDivElement>> | string;
  // @TODO: Add other controls from informed.
=======
>>>>>>> ce0da45d
};

export type IContextMenuProps = {
  children?: ReactNode;
  options: TMenuOption[];
  // onDispose?: (wasSubmitted: boolean) => void;
  ui?: UI;
  isPositionToggled?: boolean;
  renderInTooltip?: boolean;
} & HTMLProps<HTMLElement>;

export type ContextMenuFormProps = {
  closeForm: () => void;
  ui?: UI;
  'aria-label'?: string;
};

export type IContextMenuItemProps = {
  ui?: UI
  option: TMenuOption;
  index: number;
  // eslint-disable-next-line max-len
  setParentRenderForm?: React.Dispatch<React.SetStateAction<((props: ContextMenuFormProps) => JSX.Element) | undefined>>;
};<|MERGE_RESOLUTION|>--- conflicted
+++ resolved
@@ -65,11 +65,7 @@
   ReactTags?: ComponentType<ReactTagsFieldProps>;
   ComponentFormList?: ComponentType<HTMLProps<HTMLUListElement>> | string;
   ComponentFormListItem?: ComponentType<HTMLProps<HTMLLIElement>> | string;
-<<<<<<< HEAD
   ComponentFormSubMenu?: ComponentType<HTMLProps<HTMLDivElement>> | string;
-  // @TODO: Add other controls from informed.
-=======
->>>>>>> ce0da45d
 };
 
 export type IContextMenuProps = {
