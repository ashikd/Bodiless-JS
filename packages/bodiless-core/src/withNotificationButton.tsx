/**
 * Copyright © 2020 Johnson & Johnson
 *
 * Licensed under the Apache License, Version 2.0 (the "License");
 * you may not use this file except in compliance with the License.
 * You may obtain a copy of the License at
 * http://www.apache.org/licenses/LICENSE-2.0
 * Unless required by applicable law or agreed to in writing, software
 * distributed under the License is distributed on an "AS IS" BASIS,
 * WITHOUT WARRANTIES OR CONDITIONS OF ANY KIND, either express or implied.
 * See the License for the specific language governing permissions and
 * limitations under the License.
 */

import React, { useMemo } from 'react';
import { ContextMenuForm } from './contextMenuForm';
import { useRegisterMenuOptions } from './PageContextProvider';
import { useNotifications } from './NotificationProvider';
import { useContextMenuUIContext } from './components/ContextMenuContext';
import type { ContextMenuFormProps } from './Types/ContextMenuTypes';

const NotificationList = () => {
  const { ComponentFormList, ComponentFormListItem } = useContextMenuUIContext();
  const { notifications } = useNotifications();
  if (notifications.length === 0) return (<p>There are no alerts.</p>);
  return (
    <ComponentFormList>
      {notifications.map(n => (
        <ComponentFormListItem key={n.id}>
          {n.message}
        </ComponentFormListItem>
      ))}
    </ComponentFormList>
  );
};

const RenderForm = (props: ContextMenuFormProps) => {
  const { ComponentFormTitle } = useContextMenuUIContext();
  return (
    <ContextMenuForm {...props}>
      <ComponentFormTitle>Alerts</ComponentFormTitle>
      <NotificationList />
    </ContextMenuForm>
  );
};
// Work around "change in the order of Hooks" issue.
const renderForm = (props: ContextMenuFormProps) => <RenderForm {...props} />;

/**
 * @private
 *
 * Hook to add a notification button.
 */
const useNotificationButton = () => {
<<<<<<< HEAD
  const { notifications } = useNotifications();

  const menuOptions = useMemo(() => [{
=======
  const { hasNotifications } = useNotifications();
  const getMenuOptions = useCallback(() => [{
>>>>>>> b42d1993
    name: 'Notifications',
    label: 'Alerts',
    icon: () => (hasNotifications() ? 'notification_important' : 'notifications'),
    isActive: () => hasNotifications(),
    handler: () => renderForm,
  }], [hasNotifications]);
  useRegisterMenuOptions({
    getMenuOptions: () => menuOptions,
    name: 'Notifications',
  });
};

export default useNotificationButton;<|MERGE_RESOLUTION|>--- conflicted
+++ resolved
@@ -52,14 +52,8 @@
  * Hook to add a notification button.
  */
 const useNotificationButton = () => {
-<<<<<<< HEAD
-  const { notifications } = useNotifications();
-
-  const menuOptions = useMemo(() => [{
-=======
   const { hasNotifications } = useNotifications();
   const getMenuOptions = useCallback(() => [{
->>>>>>> b42d1993
     name: 'Notifications',
     label: 'Alerts',
     icon: () => (hasNotifications() ? 'notification_important' : 'notifications'),
