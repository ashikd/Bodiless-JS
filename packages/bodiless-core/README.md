--- conflicted
+++ resolved
@@ -75,22 +75,14 @@
 when a component has focus), you may use the supplied `PageContextProvider`
 
 ```javascript
-<<<<<<< HEAD
-const getExampleMenuOptions = () => {
-  // this should return an array of menu options...
-}
-=======
 const getExampleMenuOptions = useGetter([{
   // An array of context menu option objects
 }]);
->>>>>>> 3e382678
 
 const Example: React.FC = ({ children }) => (
   <PageContextProvider getMenuOptions={getExampleMenuOptions} name="Example">
     {children}
   </PageContextProvider}
-<<<<<<< HEAD
-=======
 ```
 Here we provide a menu options callback as a prop to the `ContextProvider`
 component. This will be invoked when this context or any descendant is
@@ -126,48 +118,11 @@
 })(AnyComponent);
 ...
 <ComponentWithMyOptions propUsedInOption="foo" />
->>>>>>> 3e382678
 ```
 Note here that we don't need to memoize the list of menu options: memoization of
 the callback is handled within `withMenuOptions`. However, certain callbacks
 provided as properties of the menu option object may need to be memoized (see
 [Context Menu Options](#context-menu-options) below for more information).
-
-Note that the menu options you are defining here will only be available when
-your component (or one of its children) declares itself as "active". To do so,
-it will need to use a method on the current context.
-
-Note that it is unusual to invoke the provider directly in this manner.  Instead, use the
-`withMenuOptions` hoc to attach options to your component. First you define a custom hook
-which will create your `getMenuOptions()` callback. This hook will be invoked when the
-component is rendered, and will receive its props as an argument:
-
-```
-const useGetMenuOptions = (props) => {
-  const { propUsedInOption } = props;
-  const contextValueUsedInOption = React.useContext(SomeContext);
-  return React.useCallback(
-    () => (
-      // This should return an array of menu options. It can use
-      // any of the props received by the original component, as well
-      // as any other react hook.
-    ),
-    [propUsedInOption, contextValueUsedInOption],
-  );
-};
-```
-
-Then, pass that along with a unique name to `withMenuOptions` to create an HOC which will
-add the options to your component.
-
-```
-const ComponentWithMyOptions = withMenuOptions({
-  useGetMenuOptions,
-  name: 'my-component'
-})(AnyComponent);
-...
-<ComponentWithMyOptions propUsedInOption="foo" />
-```
 
 Note that the menu options you are defining here will only be available when
 your component (or one of its children) declares itself as "active". To do so,
@@ -258,14 +213,6 @@
 provided in an "options" prop. Each item is an object with the following
 members:
 - name: a unique machine name for this item.
-<<<<<<< HEAD
-- icon: the name of a [material design icon](https://material.io/tools/icons/?style=baseline)
-  to display for this item.
-- label: A human readable label to display beneath the icon.
-- isActive; a callback to determine if the option or its flyout panel is currently "active" 
-- isDisabled; a callback to determine if the option is currently "disabled" (for toggles)
-- handler: a callback to invoke when the item is selected
-=======
 - group: the machine name of the group to which this button belongs
 - Component: An optional component to use to render this button.
 - icon: the name of a [material design icon](https://material.io/tools/icons/?style=baseline)
@@ -287,7 +234,6 @@
 > without re-rendering the component. If you provide callbacks, it is important
 > to memoize any such callbacks to avoid unnecessary renders of the button
 > itself. The `handler` callback, however, need not be memoized.
->>>>>>> 3e382678
 
  A simple context menu implementation with a single option might look like this:
  ```javascript
@@ -296,15 +242,9 @@
 const options = [
 {
   name: 'say_yes',
-<<<<<<< HEAD
-  icon: 'thumb_up',
-  label: 'Yes!',
-  isActive: () => isUp,
-=======
   icon: isUp ? 'thumb_up' : 'thumb_down',
   label: 'Yes!',
   isActive: isUp,
->>>>>>> 3e382678
   handler: () => {
     if (!isUp) {
       alert('Yes!');
