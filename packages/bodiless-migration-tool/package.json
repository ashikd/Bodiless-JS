--- conflicted
+++ resolved
@@ -16,15 +16,9 @@
     "@babel/generator": "^7.9.0",
     "@babel/parser": "^7.9.0",
     "@babel/plugin-syntax-jsx": "^7.2.0",
-<<<<<<< HEAD
-    "@babel/traverse": "^7.5.5",
-    "@babel/types": "^7.6.1",
-    "@bodiless/headless-chrome-crawler": "^0.0.47",
-=======
     "@babel/traverse": "^7.9.0",
     "@babel/types": "^7.9.0",
-    "@bodiless/headless-chrome-crawler": "^0.0.46",
->>>>>>> df03dea5
+    "@bodiless/headless-chrome-crawler": "^0.0.47",
     "@oclif/command": "^1",
     "@oclif/config": "^1",
     "@oclif/plugin-help": "^2",
