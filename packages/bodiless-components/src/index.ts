--- conflicted
+++ resolved
@@ -18,15 +18,7 @@
 import NodeViewer from './NodeViewer';
 import withLinkToggle from './LinkToggle';
 import List from './List';
-<<<<<<< HEAD
-import {
-  FinalProps as ListProps,
-  TitleProps as ListTitleProps,
-  ListDesignableComponents,
-} from './List/types';
 import asTaggableItem from './Taggable/asTaggableItem';
-=======
->>>>>>> df03dea5
 import withListTitle from './List/withListTitle';
 import asEditableList from './List/asEditableList';
 import asBasicSublist from './List/asBasicSublist';
@@ -65,19 +57,15 @@
   asBodilessHelmet,
   withEditPlaceholder,
   withEvent,
-<<<<<<< HEAD
   withTagButton,
   TagButtonProps,
   asTaggableItem,
   withFilterByTags,
   useTagsAccessors,
 };
-=======
-};
 
 export type {
   FinalProps as ListProps,
   TitleProps as ListTitleProps,
   ListDesignableComponents,
-} from './List/types';
->>>>>>> df03dea5
+} from './List/types';